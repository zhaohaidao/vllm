--- conflicted
+++ resolved
@@ -1,9 +1,6 @@
 # SPDX-License-Identifier: Apache-2.0
-<<<<<<< HEAD
+# SPDX-FileCopyrightText: Copyright contributors to the vLLM project
 import atexit
-=======
-# SPDX-FileCopyrightText: Copyright contributors to the vLLM project
->>>>>>> 91b2c17a
 from typing import TYPE_CHECKING, Optional
 
 from vllm import envs
